--- conflicted
+++ resolved
@@ -1018,13 +1018,13 @@
 		},
 		{
 			name:           "Add plugin set on empty target",
-			tar:            target.TestTcpTarget(t, conn, proj.GetPublicId(), "plugin empty"),
+			tar:            tcp.TestTarget(t, conn, proj.GetPublicId(), "plugin empty"),
 			addHostSets:    []string{pluginHs.GetPublicId()},
 			resultHostSets: []string{pluginHs.GetPublicId()},
 		},
 		{
 			name:           "Add plugin set on populated target",
-			tar:            target.TestTcpTarget(t, conn, proj.GetPublicId(), "plugin populated", target.WithHostSources([]string{hs[0].GetPublicId()})),
+			tar:            tcp.TestTarget(t, conn, proj.GetPublicId(), "plugin populated", target.WithHostSources([]string{hs[0].GetPublicId()})),
 			addHostSets:    []string{pluginHs.GetPublicId()},
 			resultHostSets: []string{hs[0].GetPublicId(), pluginHs.GetPublicId()},
 		},
@@ -1158,13 +1158,13 @@
 		},
 		{
 			name:           "Set plugin set on empty target",
-			tar:            target.TestTcpTarget(t, conn, proj.GetPublicId(), "plugin empty"),
+			tar:            tcp.TestTarget(t, conn, proj.GetPublicId(), "plugin empty"),
 			setHostSets:    []string{pluginHs.GetPublicId()},
 			resultHostSets: []string{pluginHs.GetPublicId()},
 		},
 		{
 			name:           "Set plugin set on populated target",
-			tar:            target.TestTcpTarget(t, conn, proj.GetPublicId(), "plugin populated", target.WithHostSources([]string{hs[0].GetPublicId()})),
+			tar:            tcp.TestTarget(t, conn, proj.GetPublicId(), "plugin populated", target.WithHostSources([]string{hs[0].GetPublicId()})),
 			setHostSets:    []string{pluginHs.GetPublicId()},
 			resultHostSets: []string{pluginHs.GetPublicId()},
 		},
@@ -1287,7 +1287,7 @@
 		},
 		{
 			name:        "Remove 1 plugin of 2 sets",
-			tar:         target.TestTcpTarget(t, conn, proj.GetPublicId(), "remove plugin partial", target.WithHostSources([]string{hs[0].GetPublicId(), pluginHs.GetPublicId()})),
+			tar:         tcp.TestTarget(t, conn, proj.GetPublicId(), "remove plugin partial", target.WithHostSources([]string{hs[0].GetPublicId(), pluginHs.GetPublicId()})),
 			removeHosts: []string{pluginHs.GetPublicId()},
 			resultHosts: []string{hs[0].GetPublicId()},
 		},
@@ -1420,13 +1420,13 @@
 		},
 		{
 			name:              "Add plugin set on empty target",
-			tar:               target.TestTcpTarget(t, conn, proj.GetPublicId(), "plugin empty"),
+			tar:               tcp.TestTarget(t, conn, proj.GetPublicId(), "plugin empty"),
 			addHostSources:    []string{pluginHs.GetPublicId()},
 			resultHostSources: []string{pluginHs.GetPublicId()},
 		},
 		{
 			name:              "Add plugin set on populated target",
-			tar:               target.TestTcpTarget(t, conn, proj.GetPublicId(), "plugin populated", target.WithHostSources([]string{hs[0].GetPublicId()})),
+			tar:               tcp.TestTarget(t, conn, proj.GetPublicId(), "plugin populated", target.WithHostSources([]string{hs[0].GetPublicId()})),
 			addHostSources:    []string{pluginHs.GetPublicId()},
 			resultHostSources: []string{hs[0].GetPublicId(), pluginHs.GetPublicId()},
 		},
@@ -1548,7 +1548,7 @@
 		},
 		{
 			name:              "Set plugin set on populated target",
-			tar:               target.TestTcpTarget(t, conn, proj.GetPublicId(), "plugin populated", target.WithHostSources([]string{hs[0].GetPublicId()})),
+			tar:               tcp.TestTarget(t, conn, proj.GetPublicId(), "plugin populated", target.WithHostSources([]string{hs[0].GetPublicId()})),
 			setHostSources:    []string{pluginHs.GetPublicId()},
 			resultHostSources: []string{pluginHs.GetPublicId()},
 		},
@@ -1671,7 +1671,7 @@
 		},
 		{
 			name:              "Remove 1 plugin set of 2 sets",
-			tar:               target.TestTcpTarget(t, conn, proj.GetPublicId(), "remove plugin partial", target.WithHostSources([]string{hs[0].GetPublicId(), pluginHs.GetPublicId()})),
+			tar:               tcp.TestTarget(t, conn, proj.GetPublicId(), "remove plugin partial", target.WithHostSources([]string{hs[0].GetPublicId(), pluginHs.GetPublicId()})),
 			removeHostSources: []string{pluginHs.GetPublicId()},
 			resultHostSources: []string{hs[0].GetPublicId()},
 		},
@@ -2637,10 +2637,7 @@
 	s, err := targets.NewService(ctx, kms, repoFn, iamRepoFn, serversRepoFn, sessionRepoFn, pluginHostRepoFn, staticHostRepoFn, credentialRepoFn)
 	require.NoError(t, err)
 
-<<<<<<< HEAD
-=======
 	tar := tcp.TestTarget(t, conn, proj.GetPublicId(), "test")
->>>>>>> 1ce9a71b
 	hc := static.TestCatalogs(t, conn, proj.GetPublicId(), 1)[0]
 	h := static.TestHosts(t, conn, hc.GetPublicId(), 1)[0]
 	shs := static.TestSets(t, conn, hc.GetPublicId(), 1)[0]
@@ -2693,7 +2690,6 @@
 
 	for _, tc := range cases {
 		t.Run(tc.name, func(t *testing.T) {
-			tar := target.TestTcpTarget(t, conn, proj.GetPublicId(), tc.name)
 			apiTar, err := s.AddTargetHostSets(ctx, &pbs.AddTargetHostSetsRequest{
 				Id:         tar.GetPublicId(),
 				Version:    tar.GetVersion(),
