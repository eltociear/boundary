// Package edition provides internal structs for the schema package for
// defining and organizing database migration editions.
package edition

import (
	"embed"
	"fmt"
	"io/fs"
	"path/filepath"
	"sort"
	"strconv"
	"strings"

	"github.com/hashicorp/boundary/internal/db/schema/migration"
)

// Dialect is a specific SQL language variant. This generally is the same as
// a specific SQL server implementation.
type Dialect string

func (d Dialect) String() string {
	return string(d)
}

// Edition is a collection of sql statements along with a version number.
// It is used to apply changes to the database instance.
type Edition struct {
	// The identifier of an edition. The Name and Dialect pair should be unique.
	Name string
	// The specific SQL language variant that the Migrtions are for. The Name
	// and Dialect pair should be unique.
	Dialect Dialect

	// The latest version of the schema for this edition that this binary supports.
	LatestVersion int

	// The set of migrations that should be applied to a database to reach the latest version.
	// This is a map of schema versions to sql.
	Migrations migration.Migrations

	// Priority is used to determine the order that multiple Editions should be applied.
	Priority int
}

// Editions is a collection of Edition
type Editions []Edition

// Sort orders the Editions by priority.
func (e Editions) Sort() {
	sort.SliceStable(e, func(i, j int) bool {
		return e[i].Priority < e[j].Priority
	})
}

// New creates an Edition with the provided parameters. The embed.FS m will be
// walked to extract the sql statements. The priority is used to determine
// when this Edition's migrations are applied relative to other Editions. A
// lower number indicates a higher priority. New will panic if the structure
// of the embed.FS is not correct. The files must be structured as follows:
//
//	<majorVersion>/
//	    <minorVersion>_<description>.up.sql
//
// Where majorVersion and minorVersion are integers. There can be any number of
// leading directories prior to the major versions. For example a directory
// structure like the following is correct:
//
<<<<<<< HEAD
//   migrations/oss/postgres/
//    0/
//      01_initial.up.sql
//    1/
//      01_add_columns.up.sql
//      02_rename_table.up.sql
//    2/
//      01_add_new_table.up.sql
//      02_refactor_views.up.sql
=======
//	migrations/oss/postgres/
//	 0/
//	   01_initial.up.sql
//	 1/
//	   01_add_columns.up.sql
//	   02_rename_table.up.sql
//	 2/
//	   01_add_new_table.up.sql
//	   02_refactor_views.up.sql
>>>>>>> cb8a541b
func New(name string, dialect Dialect, m embed.FS, priority int, opt ...Option) (Edition, error) {
	var largestSchemaVersion int
	migrations := make(migration.Migrations)

	opts := getOpts(opt...)
	prehook := opts.withPreHooks

	err := fs.WalkDir(m, ".", func(path string, d fs.DirEntry, err error) error {
		if err != nil {
			return fmt.Errorf("unable to process migration files: %s", err)
		}

		if d.IsDir() {
			return nil
		}

		if !strings.HasSuffix(path, ".up.sql") {
			return nil
		}

		dir, file := filepath.Split(path)
		verMajorDir := filepath.Base(dir)

		verMajor, err := strconv.Atoi(verMajorDir)
		if err != nil {
			return fmt.Errorf("migration file does not have valid major version directory: %s", path)
		}

		verMinor, err := strconv.Atoi(strings.SplitN(file, "_", 2)[0])
		if err != nil {
			return fmt.Errorf("migration file does not have valid minor version prefix: %s", path)
		}

		fullV := (verMajor * 1000) + verMinor
		if fullV > largestSchemaVersion {
			largestSchemaVersion = fullV
		}

		cbts, err := m.ReadFile(path)
		if err != nil {
			return fmt.Errorf("unable to read migration file: %s", path)
		}

		contents := strings.TrimSpace(string(cbts))
		if strings.ToLower(contents[:len("begin;")]) == "begin;" {
			contents = contents[len("begin;"):]
		}
		if strings.ToLower(contents[len(contents)-len("commit;"):]) == "commit;" {
			contents = contents[:len(contents)-len("commit;")]
		}
		contents = strings.TrimSpace(contents)

		if _, exists := migrations[fullV]; exists {
			return fmt.Errorf("migration file for version %d already exists", fullV)
		}
		migrations[fullV] = migration.Migration{
			Edition:    name,
			Statements: []byte(contents),
			Version:    fullV,
			PreHook:    prehook[fullV],
		}

		return nil
	})
	if err != nil {
		return Edition{}, err
	}

	for k := range prehook {
		_, ok := migrations[k]
		if !ok {
			return Edition{}, fmt.Errorf("prehook for version %d does not correspond with a migration", k)
		}
	}

	return Edition{
		Name:          name,
		Dialect:       dialect,
		LatestVersion: largestSchemaVersion,
		Migrations:    migrations,
		Priority:      priority,
	}, nil
}<|MERGE_RESOLUTION|>--- conflicted
+++ resolved
@@ -65,17 +65,6 @@
 // leading directories prior to the major versions. For example a directory
 // structure like the following is correct:
 //
-<<<<<<< HEAD
-//   migrations/oss/postgres/
-//    0/
-//      01_initial.up.sql
-//    1/
-//      01_add_columns.up.sql
-//      02_rename_table.up.sql
-//    2/
-//      01_add_new_table.up.sql
-//      02_refactor_views.up.sql
-=======
 //	migrations/oss/postgres/
 //	 0/
 //	   01_initial.up.sql
@@ -85,7 +74,6 @@
 //	 2/
 //	   01_add_new_table.up.sql
 //	   02_refactor_views.up.sql
->>>>>>> cb8a541b
 func New(name string, dialect Dialect, m embed.FS, priority int, opt ...Option) (Edition, error) {
 	var largestSchemaVersion int
 	migrations := make(migration.Migrations)
