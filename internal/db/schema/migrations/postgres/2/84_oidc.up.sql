--- conflicted
+++ resolved
@@ -28,11 +28,7 @@
     references kms_database_key_version(private_id) 
     on delete restrict
     on update cascade, 
-<<<<<<< HEAD
-  max_age int  -- the allowable elapsed time in secs since the last time the user was authenticated. zero is allowed and should force the user to be re-authenticated.
-=======
   max_age int  -- the allowable elapsed time in secs since the last time the user was authenticated. A value -1 basically forces the IdP to re-authenticate the End-User.  Zero is not a valid value. 
->>>>>>> c7599b73
     constraint max_age_not_equal_zero
       check(max_age != 0)
     constraint max_age_not_less_then_negative_one
@@ -205,12 +201,8 @@
   for each row execute procedure insert_auth_account_subtype();
 
 -- triggers for auth_oidc_method children tables: auth_oidc_aud_claim,
-<<<<<<< HEAD
 -- auth_oidc_callback_url, auth_oidc_certificate, auth_oidc_signing_alg,
 -- auth_oidc_requested_scope 
-=======
--- auth_oidc_callback_url, 
->>>>>>> c7599b73
 create trigger
   default_create_time_column
 before
@@ -233,10 +225,6 @@
   default_create_time_column
 before
 insert on auth_oidc_signing_alg
-<<<<<<< HEAD
-  for each row execute procedure default_create_time();
-=======
-  for each row execute procedure default_create_time();
-
-commit;
->>>>>>> c7599b73
+  for each row execute procedure default_create_time();
+
+commit;