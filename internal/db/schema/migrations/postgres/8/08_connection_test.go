package migration

import (
	"database/sql"
	"testing"

	"github.com/hashicorp/boundary/internal/db"
	"github.com/stretchr/testify/require"
)

func TestMigration(t *testing.T) {
	require := require.New(t)
	const (
		createTables = `
		create table session_testing (
			public_id text primary key,
			server_id text
		);
		create table session_connection_testing (
			public_id text primary key,
			session_id text,
			server_id text
		);
		
	`
		insertSession           = `insert into session_testing values ($1, $2)`
		insertSessionConnection = `insert into session_connection_testing values ($1, $2)`

		update = `
		update session_connection_testing sc
		set
		  server_id = s.server_id
		from
		  session_testing s
		where
		  sc.session_id = s.public_id;
		`
		selectQuery = `select session_id, server_id from session_connection_testing order by session_id`
	)

<<<<<<< HEAD
	conn, _ := db.TestSetup(t, "postgres")
	db, err := conn.DB()
	require.NoError(err)
	_, err = db.Exec(createTables)
=======
	conn, _ := db.TestSetup(t, "postgres", db.WithTemplate("template1"))
	db := conn.DB()
	_, err := db.Exec(createTables)
>>>>>>> 92809b73
	require.NoError(err)

	tests := []struct {
		sessId       string
		sessServerId string
		connId       string
	}{
		{
			"sess1",
			"server1",
			"conn1",
		},
		{
			"sess2",
			"server1",
			"conn2",
		},
		{
			"sess3",
			"server2",
			"conn3",
		},
		{
			"sess4",
			"server2",
			"conn4",
		},
	}
	for _, tt := range tests {
		_, err = db.Query(insertSession, tt.sessId, tt.sessServerId)
		require.NoError(err)
		_, err := db.Query(insertSessionConnection, tt.connId, tt.sessId)
		require.NoError(err)
	}

	// At this point server ID should be empty in connections table
	rows, err := db.Query(selectQuery)
	require.NoError(err)
	var sessVal string
	var serverVal sql.NullString
	for rows.Next() {
		require.NoError(rows.Scan(&sessVal, &serverVal))
		require.False(serverVal.Valid)
	}

	_, err = db.Query(update)
	require.NoError(err)

	// Now it should match the server
	rows, err = db.Query(selectQuery)
	require.NoError(err)
	var count int
	for rows.Next() {
		require.NoError(rows.Scan(&sessVal, &serverVal))
		require.True(serverVal.Valid)
		require.Equal(tests[count].sessServerId, serverVal.String)
		count++
	}
}<|MERGE_RESOLUTION|>--- conflicted
+++ resolved
@@ -38,16 +38,10 @@
 		selectQuery = `select session_id, server_id from session_connection_testing order by session_id`
 	)
 
-<<<<<<< HEAD
-	conn, _ := db.TestSetup(t, "postgres")
+	conn, _ := db.TestSetup(t, "postgres", db.WithTemplate("template1"))
 	db, err := conn.DB()
 	require.NoError(err)
 	_, err = db.Exec(createTables)
-=======
-	conn, _ := db.TestSetup(t, "postgres", db.WithTemplate("template1"))
-	db := conn.DB()
-	_, err := db.Exec(createTables)
->>>>>>> 92809b73
 	require.NoError(err)
 
 	tests := []struct {
