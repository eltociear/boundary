--- conflicted
+++ resolved
@@ -7,21 +7,19 @@
 comment on domain wt_public_id is
 'Random ID generated with github.com/hashicorp/vault/sdk/helper/base62';
 
-<<<<<<< HEAD
 create domain wt_private_id as text
 check(
   length(trim(value)) > 10
 );
 comment on domain wt_private_id is
 'Random ID generated with github.com/hashicorp/vault/sdk/helper/base62';
-=======
+
 create domain wt_scope_id as text
 check(
   length(trim(value)) > 10 or value = 'global'
 );
 comment on domain wt_scope_id is
 '"global" or random ID generated with github.com/hashicorp/vault/sdk/helper/base62';
->>>>>>> 732c0712
 
 create domain wt_timestamp as
   timestamp with time zone
