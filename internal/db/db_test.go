package db

import (
	"testing"

<<<<<<< HEAD
	"github.com/stretchr/testify/require"
=======
	"github.com/lib/pq"
	"github.com/stretchr/testify/assert"
>>>>>>> 61722659
)

func TestOpen(t *testing.T) {
	cleanup, url, _, err := StartDbInDocker("postgres")
	if err != nil {
		t.Fatal(err)
	}
	defer func() {
		if err := cleanup(); err != nil {
			t.Error(err)
		}
	}()
	type args struct {
		dbType        DbType
		connectionUrl string
	}
	tests := []struct {
		name    string
		args    args
		wantErr bool
	}{
		{
			name: "valid",
			args: args{
				dbType:        Postgres,
				connectionUrl: url,
			},
			wantErr: false,
		},
		{
			name: "invalid",
			args: args{
				dbType:        Postgres,
				connectionUrl: "",
			},
			wantErr: true,
		},
	}
	for _, tt := range tests {
		t.Run(tt.name, func(t *testing.T) {
			got, err := Open(tt.args.dbType, tt.args.connectionUrl)
			defer func() {
				if err == nil {
					sqlDB, err := got.DB()
					require.NoError(t, err)
					err = sqlDB.Close()
					require.NoError(t, err)
				}
			}()
			if (err != nil) != tt.wantErr {
				t.Errorf("Open() error = %v, wantErr %v", err, tt.wantErr)
				return
			}
			if tt.wantErr && got != nil {
				t.Error("Open() wanted error and got != nil")
			}
		})
	}
}

func TestPostgresInfinity(t *testing.T) {
	assert.Panics(t, func() {
		pq.EnableInfinityTs(NegativeInfinityTS, PositiveInfinityTS)
	})
}<|MERGE_RESOLUTION|>--- conflicted
+++ resolved
@@ -3,12 +3,9 @@
 import (
 	"testing"
 
-<<<<<<< HEAD
-	"github.com/stretchr/testify/require"
-=======
 	"github.com/lib/pq"
 	"github.com/stretchr/testify/assert"
->>>>>>> 61722659
+	"github.com/stretchr/testify/require"
 )
 
 func TestOpen(t *testing.T) {
