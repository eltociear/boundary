--- conflicted
+++ resolved
@@ -4,13 +4,9 @@
 	"fmt"
 
 	"github.com/hashicorp/boundary/internal/db/common"
-<<<<<<< HEAD
 
+	"github.com/hashicorp/boundary/internal/errors"
 	"gorm.io/gorm"
-=======
-	"github.com/hashicorp/boundary/internal/errors"
-	"github.com/jinzhu/gorm"
->>>>>>> 61722659
 )
 
 // Writer interface for Entries
@@ -149,14 +145,10 @@
 	if tableName == "" {
 		return errors.NewDeprecated(errors.InvalidParameter, op, "missing table name")
 	}
-<<<<<<< HEAD
 	// Migrator.DropTable uses an "if exists" clause
-	return w.Tx.Migrator().DropTable(tableName)
-=======
-	err := w.Tx.DropTableIfExists(tableName).Error
+	err := w.Tx.Migrator().DropTable(tableName)
 	if err != nil {
 		return errors.WrapDeprecated(err, op)
 	}
 	return nil
->>>>>>> 61722659
 }