--- conflicted
+++ resolved
@@ -275,11 +275,7 @@
 			}
 		}
 
-<<<<<<< HEAD
-		pDialer, err := proxyHandlers.GetEndpointDialer(ctx, endpointUrl.Host, workerId, acResp, w.downstreamReceiver, proxyHandlers.WithDnsServer(w.conf.WorkerDnsServer))
-=======
 		pDialer, err := proxyHandlers.GetEndpointDialer(ctx, endpointUrl.Host, workerId, acResp, w.downstreamReceiver, proxyHandlers.WithDnsServerAddress(w.conf.WorkerDnsServer))
->>>>>>> 20ac42c8
 		if err != nil {
 			conn.Close(proxyHandlers.WebsocketStatusProtocolSetupError, "unable to get endpoint dialer")
 			event.WriteError(ctx, op, err)
