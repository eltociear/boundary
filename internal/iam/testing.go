--- conflicted
+++ resolved
@@ -142,7 +142,6 @@
 	return grp
 }
 
-<<<<<<< HEAD
 func TestUserRole(t *testing.T, conn *gorm.DB, roleId, userId string, opt ...Option) *UserRole {
 	t.Helper()
 	require := require.New(t)
@@ -165,7 +164,8 @@
 	err = rw.Create(context.Background(), r)
 	require.NoError(err)
 	return r.(*GroupRole)
-=======
+}
+
 // testAuthAccount is a temporary test function.  TODO - replace with an auth
 // subsystem testAuthAccount function.  If userId is zero value, then an auth
 // account will be created with a null IamUserId
@@ -233,5 +233,4 @@
 	_, err = conn.DB().Exec(insert, id, scopeId)
 	require.NoError(err)
 	return id
->>>>>>> 3e314411
 }