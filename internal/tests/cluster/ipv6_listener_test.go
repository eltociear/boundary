// Copyright (c) HashiCorp, Inc.
// SPDX-License-Identifier: BUSL-1.1

package cluster

import (
	"context"
	"testing"
	"time"

	"github.com/hashicorp/boundary/api"
	"github.com/hashicorp/boundary/api/scopes"
	"github.com/hashicorp/boundary/internal/cmd/config"
	"github.com/hashicorp/boundary/internal/daemon/controller"
	"github.com/hashicorp/boundary/internal/daemon/worker"
	"github.com/hashicorp/boundary/internal/tests/helper"
	"github.com/hashicorp/go-hclog"
	"github.com/stretchr/testify/require"
)

func TestIPv6Listener(t *testing.T) {
	require := require.New(t)
	logger := hclog.New(&hclog.LoggerOptions{
		Level: hclog.Trace,
	})

	conf, err := config.DevController()
	require.NoError(err)

	for _, l := range conf.Listeners {
		switch l.Purpose[0] {
		case "api":
			l.Address = "[::1]:9200"

		case "cluster":
			l.Address = "[::1]:9201"
		}
	}

	c1 := controller.NewTestController(t, &controller.TestControllerOpts{
		Config: conf,
		Logger: logger.Named("c1"),
	})
	defer c1.Shutdown()

<<<<<<< HEAD
	ExpectWorkers(t, c1)
=======
	helper.ExpectWorkers(t, c1)
>>>>>>> fe4c4330

	wconf, err := config.DevWorker()
	require.NoError(err)

	w1 := worker.NewTestWorker(t, &worker.TestWorkerOpts{
		Config:           wconf,
		WorkerAuthKms:    c1.Config().WorkerAuthKms,
		InitialUpstreams: c1.ClusterAddrs(),
		Logger:           logger.Named("w1"),
	})
	defer w1.Shutdown()

	time.Sleep(10 * time.Second)
<<<<<<< HEAD
	ExpectWorkers(t, c1, w1)
=======
	helper.ExpectWorkers(t, c1, w1)
>>>>>>> fe4c4330

	c2 := c1.AddClusterControllerMember(t, &controller.TestControllerOpts{
		Logger: c1.Config().Logger.ResetNamed("c2"),
	})
	defer c2.Shutdown()

	time.Sleep(10 * time.Second)
<<<<<<< HEAD
	ExpectWorkers(t, c2, w1)

	require.NoError(w1.Worker().Shutdown())
	time.Sleep(10 * time.Second)
	ExpectWorkers(t, c1)
	ExpectWorkers(t, c2)
=======
	helper.ExpectWorkers(t, c2, w1)

	require.NoError(w1.Worker().Shutdown())
	time.Sleep(10 * time.Second)
	helper.ExpectWorkers(t, c1)
	helper.ExpectWorkers(t, c2)
>>>>>>> fe4c4330

	client, err := api.NewClient(nil)
	require.NoError(err)

	addrs := c1.ApiAddrs()
	require.Len(addrs, 1)

	require.NoError(client.SetAddr(addrs[0]))

	sc := scopes.NewClient(client)
	_, err = sc.List(context.Background(), "global")
	require.NoError(err)
}<|MERGE_RESOLUTION|>--- conflicted
+++ resolved
@@ -43,11 +43,7 @@
 	})
 	defer c1.Shutdown()
 
-<<<<<<< HEAD
-	ExpectWorkers(t, c1)
-=======
 	helper.ExpectWorkers(t, c1)
->>>>>>> fe4c4330
 
 	wconf, err := config.DevWorker()
 	require.NoError(err)
@@ -61,11 +57,7 @@
 	defer w1.Shutdown()
 
 	time.Sleep(10 * time.Second)
-<<<<<<< HEAD
-	ExpectWorkers(t, c1, w1)
-=======
 	helper.ExpectWorkers(t, c1, w1)
->>>>>>> fe4c4330
 
 	c2 := c1.AddClusterControllerMember(t, &controller.TestControllerOpts{
 		Logger: c1.Config().Logger.ResetNamed("c2"),
@@ -73,21 +65,12 @@
 	defer c2.Shutdown()
 
 	time.Sleep(10 * time.Second)
-<<<<<<< HEAD
-	ExpectWorkers(t, c2, w1)
-
-	require.NoError(w1.Worker().Shutdown())
-	time.Sleep(10 * time.Second)
-	ExpectWorkers(t, c1)
-	ExpectWorkers(t, c2)
-=======
 	helper.ExpectWorkers(t, c2, w1)
 
 	require.NoError(w1.Worker().Shutdown())
 	time.Sleep(10 * time.Second)
 	helper.ExpectWorkers(t, c1)
 	helper.ExpectWorkers(t, c2)
->>>>>>> fe4c4330
 
 	client, err := api.NewClient(nil)
 	require.NoError(err)
